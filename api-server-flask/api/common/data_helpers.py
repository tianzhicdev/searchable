import os
import time
import stripe
from psycopg2.extras import Json
from .database import get_db_connection, execute_sql
from .logging_config import setup_logger
from .models import PaymentStatus, PaymentType, Currency
from .payment_helpers import calc_invoice

# Set up the logger
logger = setup_logger(__name__, 'data_helpers.log')

stripe.api_key = os.environ.get('STRIPE_API_KEY')

<<<<<<< HEAD
def get_terminal(terminal_id):
    """
    Retrieve a user by user_id (compatibility function for tag system)
    
    Args:
        terminal_id: The user ID to retrieve
        
    Returns:
        dict: The user data or None if not found
    """
    try:
        conn = get_db_connection()
        cur = conn.cursor()
        
        # Query to get the user data for the specified user_id
        execute_sql(cur, """
            SELECT id, username, email FROM users
            WHERE id = %s
        """, [terminal_id])
        
        result = cur.fetchone()
        
        cur.close()
        conn.close()
        
        if not result:
            return None
            
        # Return user data in a dict format
        return {
            'id': result[0],
            'username': result[1],
            'email': result[2]
        }
    except Exception as e:
        logger.error(f"Error retrieving user for user_id {terminal_id}: {str(e)}")
        return None
=======
>>>>>>> f51a45e1

def get_searchableIds_by_user(user_id):
    """
    Retrieves all searchable IDs for a specific user
    
    Args:
        user_id: The user ID to query for
        
    Returns:
        List of searchable IDs belonging to the user
    """
    try:
        conn = get_db_connection()
        cur = conn.cursor()
        
        # Query searchables with user_id matching the user
        execute_sql(cur, f"""
            SELECT searchable_id
            FROM searchables
            WHERE searchable_data->>'user_id' = '{str(user_id)}'
        """)
        
        searchable_ids = [row[0] for row in cur.fetchall()]
        
        cur.close()
        conn.close()
        
        return searchable_ids
    except Exception as e:
        logger.error(f"Error retrieving searchable IDs for user {user_id}: {str(e)}")
        return []

def get_searchable(searchable_id):
    """
    Retrieves a searchable item by its ID
    
    Args:
        searchable_id: The ID of the searchable item to retrieve
        
    Returns:
        dict: The searchable data including the searchable_id, or None if not found
    """
    try:
        conn = get_db_connection()
        cur = conn.cursor()
        
        execute_sql(cur, f"""
            SELECT searchable_id, type, searchable_data
            FROM searchables
            WHERE searchable_id = {searchable_id}
        """)
        
        result = cur.fetchone()
        
        cur.close()
        conn.close()
        
        if not result:
            return None
            
        searchable_id, searchable_type, searchable_data = result
        
        # Add searchable_id and type to the data object for convenience
        item_data = dict(searchable_data)
        item_data['searchable_id'] = searchable_id
        item_data['type'] = searchable_type
        
        return item_data
        
    except Exception as e:
        logger.error(f"Error retrieving searchable item {searchable_id}: {str(e)}")
        # Ensure connection is closed even if an error occurs
        if 'conn' in locals() and conn:
            conn.close()
        return None

def get_invoices(buyer_id=None, seller_id=None, searchable_id=None, external_id=None, status=None):
    """
    Retrieves invoices from the invoice table based on specified parameters
    Note: Status is now determined by related payment records
    """
    try:
        conn = get_db_connection()
        cur = conn.cursor()
        
        # Build query dynamically
        conditions = []
        if buyer_id is not None:
            if isinstance(buyer_id, list):
                buyer_ids = "', '".join([str(b) for b in buyer_id])
                conditions.append(f"i.buyer_id IN ('{buyer_ids}')")
            else:
                conditions.append(f"i.buyer_id = '{buyer_id}'")
        
        if seller_id is not None:
            if isinstance(seller_id, list):
                seller_ids = "', '".join([str(s) for s in seller_id])
                conditions.append(f"i.seller_id IN ('{seller_ids}')")
            else:
                conditions.append(f"i.seller_id = '{seller_id}'")
        
        if searchable_id is not None:
            if isinstance(searchable_id, list):
                searchable_ids = "', '".join([str(s) for s in searchable_id])
                conditions.append(f"i.searchable_id IN ('{searchable_ids}')")
            else:
                conditions.append(f"i.searchable_id = '{searchable_id}'")
        
        if external_id:
            conditions.append(f"i.external_id = '{external_id}'")
        
        where_clause = " AND ".join(conditions) if conditions else "1=1"
        
        # Join with payment table to get status
        query = f"""
            SELECT i.id, i.buyer_id, i.seller_id, i.searchable_id, i.amount, i.fee, i.currency, 
                   i.type, i.external_id, i.created_at, i.metadata,
                   COALESCE(p.status, 'pending') as status
            FROM invoice i 
            LEFT JOIN payment p ON i.id = p.invoice_id
            WHERE {where_clause}
        """
        
        # Add status filter if provided
        if status:
            if status == 'pending':
                query += " AND p.status IS NULL"
            else:
                query += f" AND p.status = '{status}'"
        
        query += " ORDER BY i.created_at DESC"
        
        execute_sql(cur, query)
        
        results = []
        for row in cur.fetchall():
            invoice = {
                'id': row[0],
                'buyer_id': row[1],
                'seller_id': row[2],
                'searchable_id': row[3],
                'amount': float(row[4]),
                'fee': float(row[5]),
                'currency': row[6],
                'type': row[7],
                'external_id': row[8],
                'created_at': row[9].isoformat() if row[9] else None,
                'metadata': row[10],
                'status': row[11]  # Status from payment or 'pending'
            }
            results.append(invoice)
        
        cur.close()
        conn.close()
        return results
        
    except Exception as e:
        logger.error(f"Error retrieving invoices: {str(e)}")
        return []

def get_payments(invoice_id=None, invoice_ids=None, status=None):
    """
    Retrieves payments from the payment table
    """
    try:
        conn = get_db_connection()
        cur = conn.cursor()
        
        conditions = []
        params = []
        
        if invoice_id is not None:
            conditions.append("invoice_id = %s")
            params.append(invoice_id)
        
        if invoice_ids is not None:
            # Create placeholder for each invoice ID
            placeholders = ','.join(['%s'] * len(invoice_ids))
            conditions.append(f"invoice_id IN ({placeholders})")
            params.extend(invoice_ids)
        
        if status:
            conditions.append("status = %s")
            params.append(status)
        
        where_clause = " AND ".join(conditions) if conditions else "1=1"
        
        query = f"""
            SELECT id, invoice_id, amount, fee, currency, type, external_id, 
                   status, created_at, metadata
            FROM payment
            WHERE {where_clause}
            ORDER BY created_at DESC
        """
        
        execute_sql(cur, query, params=params if params else None)
        
        results = []
        for row in cur.fetchall():
            payment = {
                'id': row[0],
                'invoice_id': row[1],
                'amount': float(row[2]),
                'fee': float(row[3]),
                'currency': row[4],
                'type': row[5],
                'external_id': row[6],
                'status': row[7],
                'created_at': row[8].isoformat() if row[8] else None,
                'metadata': row[9]
            }
            results.append(payment)
        
        cur.close()
        conn.close()
        return results
        
    except Exception as e:
        logger.error(f"Error retrieving payments: {str(e)}")
        return []

def get_withdrawals(user_id=None, status=None, currency=None):
    """
    Retrieves withdrawals from the withdrawal table
    """
    try:
        conn = get_db_connection()
        cur = conn.cursor()
        
        conditions = []
        if user_id is not None:
            conditions.append(f"user_id = {user_id}")
        
        if status:
            conditions.append(f"status = '{status}'")
        
        if currency:
            conditions.append(f"currency = '{currency}'")
        
        where_clause = " AND ".join(conditions) if conditions else "1=1"
        
        query = f"""
            SELECT id, user_id, amount, fee, currency, type, external_id, 
                   status, created_at, metadata
            FROM withdrawal
            WHERE {where_clause}
            ORDER BY created_at DESC
        """
        
        execute_sql(cur, query)
        
        results = []
        for row in cur.fetchall():
            withdrawal = {
                'id': row[0],
                'user_id': row[1],
                'amount': float(row[2]),
                'fee': float(row[3]),
                'currency': row[4],
                'type': row[5],
                'external_id': row[6],
                'status': row[7],
                'created_at': row[8].isoformat() if row[8] else None,
                'metadata': row[9]
            }
            results.append(withdrawal)
        
        cur.close()
        conn.close()
        return results
        
    except Exception as e:
        logger.error(f"Error retrieving withdrawals: {str(e)}")
        return []

def create_invoice(buyer_id, seller_id, searchable_id, amount, fee, currency, invoice_type, external_id, metadata=None):
    """
    Creates a new invoice record
    Note: Status is now determined by related payment records, not stored in invoice
    """
    try:
        conn = get_db_connection()
        cur = conn.cursor()
        
        metadata = metadata or {}
        
        execute_sql(cur, f"""
            INSERT INTO invoice (buyer_id, seller_id, searchable_id, amount, fee, currency, type, external_id, metadata)
            VALUES ({buyer_id}, {seller_id}, {searchable_id}, {amount}, {fee}, '{currency}', '{invoice_type}', '{external_id}', {Json(metadata)})
            RETURNING id, buyer_id, seller_id, searchable_id, amount, fee, currency, type, external_id, created_at, metadata
        """, commit=True, connection=conn)
        
        row = cur.fetchone()
        
        invoice = {
            'id': row[0],
            'buyer_id': row[1],
            'seller_id': row[2],
            'searchable_id': row[3],
            'amount': float(row[4]),
            'fee': float(row[5]),
            'currency': row[6],
            'type': row[7],
            'external_id': row[8],
            'created_at': row[9].isoformat() if row[9] else None,
            'metadata': row[10],
            'status': 'pending'  # New invoices start as pending
        }
        
        cur.close()
        conn.close()
        return invoice
        
    except Exception as e:
        logger.error(f"Error creating invoice: {str(e)}")
        return None

def create_payment(invoice_id, amount, fee, currency, payment_type, external_id=None, metadata=None):
    """
    Creates a new payment record
    """
    try:
        conn = get_db_connection()
        cur = conn.cursor()
        
        metadata = metadata or {}
        
        execute_sql(cur, f"""
            INSERT INTO payment (invoice_id, amount, fee, currency, type, external_id, metadata)
            VALUES ({invoice_id}, {amount}, {fee}, '{currency}', '{payment_type}', '{external_id}', {Json(metadata)})
            RETURNING id, invoice_id, amount, fee, currency, type, external_id, status, created_at, metadata
        """, commit=True, connection=conn)
        
        row = cur.fetchone()
        
        payment = {
            'id': row[0],
            'invoice_id': row[1],
            'amount': float(row[2]),
            'fee': float(row[3]),
            'currency': row[4],
            'type': row[5],
            'external_id': row[6],
            'status': row[7],
            'created_at': row[8].isoformat() if row[8] else None,
            'metadata': row[9]
        }
        
        cur.close()
        conn.close()
        return payment
        
    except Exception as e:
        logger.error(f"Error creating payment: {str(e)}")
        return None

def update_payment_status(payment_id, status, metadata=None):
    """
    Updates the status and metadata of an existing payment record
    """
    try:
        conn = get_db_connection()
        cur = conn.cursor()
        
        if metadata is not None:
            execute_sql(cur, f"""
                UPDATE payment 
                SET status = '{status}', metadata = {Json(metadata)}
                WHERE id = {payment_id}
                RETURNING id, invoice_id, amount, fee, currency, type, external_id, status, created_at, metadata
            """, commit=True, connection=conn)
        else:
            execute_sql(cur, f"""
                UPDATE payment 
                SET status = '{status}'
                WHERE id = {payment_id}
                RETURNING id, invoice_id, amount, fee, currency, type, external_id, status, created_at, metadata
            """, commit=True, connection=conn)
        
        row = cur.fetchone()
        
        if not row:
            return None
            
        payment = {
            'id': row[0],
            'invoice_id': row[1],
            'amount': float(row[2]),
            'fee': float(row[3]),
            'currency': row[4],
            'type': row[5],
            'external_id': row[6],
            'status': row[7],
            'created_at': row[8].isoformat() if row[8] else None,
            'metadata': row[9]
        }
        
        cur.close()
        conn.close()
        return payment
        
    except Exception as e:
        logger.error(f"Error updating payment status: {str(e)}")
        return None

def create_withdrawal(user_id, amount, fee, currency, withdrawal_type, external_id=None, metadata=None):
    """
    Creates a new withdrawal record
    """
    try:
        conn = get_db_connection()
        cur = conn.cursor()
        
        metadata = metadata or {}
        
        execute_sql(cur, f"""
            INSERT INTO withdrawal (user_id, amount, fee, currency, type, external_id, metadata)
            VALUES ({user_id}, {amount}, {fee}, '{currency}', '{withdrawal_type}', '{external_id}', {Json(metadata)})
            RETURNING id, user_id, amount, fee, currency, type, external_id, status, created_at, metadata
        """, commit=True, connection=conn)
        
        row = cur.fetchone()
        
        withdrawal = {
            'id': row[0],
            'user_id': row[1],
            'amount': float(row[2]),
            'fee': float(row[3]),
            'currency': row[4],
            'type': row[5],
            'external_id': row[6],
            'status': row[7],
            'created_at': row[8].isoformat() if row[8] else None,
            'metadata': row[9]
        }
        
        cur.close()
        conn.close()
        return withdrawal
        
    except Exception as e:
        logger.error(f"Error creating withdrawal: {str(e)}")
        return None

def check_payment(session_id):
    """
    Checks the status of a payment session in the database.
    Read-only operation that only checks local database status.
    """
    try:
        # Check the database for existing payment status
        invoice_records = get_invoices(external_id=session_id)
        
        if invoice_records:
            invoice_record = invoice_records[0]
            
            # Check if payment exists and is complete
            existing_payments = get_payments(invoice_id=invoice_record['id'])
            
            if existing_payments:
                payment_record = existing_payments[0]
                if payment_record['status'] == PaymentStatus.COMPLETE.value:
                    # Payment is complete, return the stored information
                    return {
                        'status': 'complete',
                        'amount_total': int(invoice_record['amount'] * 100),
                        'currency': Currency.USD.value,
                        'session_id': session_id
                    }
        
        # If we reach here, either no payment exists or it's not complete
        return {
            'status': 'incomplete',
            'amount_total': 0,
            'currency': Currency.USD.value,
            'session_id': session_id
        }
        
    except Exception as e:
        logger.error(f"Error checking payment status: {str(e)}")
        return {"error": str(e)}

def refresh_stripe_payment(session_id):
    """
    Checks the status of a Stripe payment session and updates the payment status accordingly
    """
    try:
        # Retrieve the checkout session from Stripe
        checkout_session = stripe.checkout.Session.retrieve(session_id)
        # Log the checkout session for debugging
        logger.info(f"Stripe checkout session: {checkout_session}")
        
        # Get payment status
        payment_status = checkout_session.payment_status
        
        # If payment is successful, update the payment status in our database
        if payment_status == 'paid' or payment_status == 'complete':
            # Get the invoice record from our database using external_id
            invoice_records = get_invoices(external_id=session_id)
            
            if invoice_records:
                invoice_record = invoice_records[0]
                
                # Check if payment already exists
                existing_payments = get_payments(invoice_id=invoice_record['id'])
                
                if existing_payments:
                    # Update existing payment record
                    payment_record = existing_payments[0]
                    payment_metadata = {
                        **payment_record['metadata'],  # Preserve existing metadata
                        "stripe_status": payment_status,
                        "timestamp": int(time.time()),
                        "address": invoice_record['metadata'].get('address', ''),
                        "tel": invoice_record['metadata'].get('tel', ''),
                        "description": invoice_record['metadata'].get('description', ''),
                        "stripe_session_id": session_id,
                        "amount_total": checkout_session.amount_total,
                    }
                    
                    update_payment_status(
                        payment_id=payment_record['id'],
                        status=PaymentStatus.COMPLETE.value,
                        metadata=payment_metadata
                    )
                else:
                    # Fallback: Create payment record if none exists (shouldn't happen with new flow)
                    logger.warning(f"No payment record found for invoice {invoice_record['id']}, creating new payment record")
                    payment_metadata = {
                        "stripe_status": payment_status,
                        "timestamp": int(time.time()),
                        "address": invoice_record['metadata'].get('address', ''),
                        "tel": invoice_record['metadata'].get('tel', ''),
                        "description": invoice_record['metadata'].get('description', ''),
                        "stripe_session_id": session_id,
                        "amount_total": checkout_session.amount_total,
                    }
                    
                    create_payment(
                        invoice_id=invoice_record['id'],
                        amount=invoice_record['amount'],
                        currency=Currency.USD.value,
                        payment_type=PaymentType.STRIPE.value,
                        external_id=session_id,
                        metadata=payment_metadata
                    )
        
        # Return the payment status information
        return {
            "status": payment_status,
            "session_id": session_id,
            "amount_total": checkout_session.amount_total,
            "currency": Currency.USD.value
        }
        
    except stripe.error.StripeError as e:
        logger.error(f"Stripe error checking payment status: {str(e)}")
        return {"error": str(e)}
    except Exception as e:
        logger.error(f"Error checking Stripe payment status: {str(e)}")
        return {"error": str(e)}

def get_receipts(user_id=None, searchable_id=None):
    pass
    # """
    # Retrieves payment receipts for a user or a specific searchable item using new table structure
    # """
    # if user_id is None and searchable_id is None:
    #     logger.error("Either user_id or searchable_id must be provided")
    #     return []
        
    # try:
    #     conn = get_db_connection()
    #     cur = conn.cursor()

    #     # Build the WHERE clause based on provided parameters
    #     where_conditions = []
    #     if user_id:
    #         where_conditions.append(f"(i.seller_id = {user_id} OR i.buyer_id = {user_id})")
    #     if searchable_id:
    #         where_conditions.append(f"i.searchable_id = {searchable_id}")
            
    #     where_clause = " AND ".join(where_conditions)

    #     query = f"""
    #         SELECT i.id, i.buyer_id, i.seller_id, i.searchable_id, i.amount, i.currency, i.type,
    #                i.external_id, i.created_at, i.metadata,
    #                p.id as payment_id, p.amount as payment_amount, p.currency as payment_currency,
    #                p.status as payment_status, p.created_at as payment_created_at, p.metadata as payment_metadata,
    #                s.searchable_data
    #         FROM invoice i 
    #         JOIN payment p ON i.id = p.invoice_id 
    #         JOIN searchables s ON i.searchable_id = s.searchable_id
    #         WHERE {where_clause}
    #         AND p.status = 'complete'
    #         ORDER BY p.created_at DESC
    #     """
        
    #     execute_sql(cur, query)
    #     results = cur.fetchall()

    #     payments = []
        
    #     for result in results:
    #         (invoice_id, buyer_id, seller_id, searchable_id, invoice_amount, invoice_currency, invoice_type,
    #          external_id, invoice_created_at, invoice_metadata,
    #          payment_id, payment_amount, payment_currency, payment_status, payment_created_at, payment_metadata,
    #          searchable_data) = result
            
    #         # Calculate invoice details to get the seller's share
    #         try:
    #             # Get selections from invoice metadata
    #             selections = invoice_metadata.get('selections', [])
                
    #             if selections and searchable_data:
    #                 invoice_details = calc_invoice(searchable_data, selections)
    #                 description = invoice_details.get("description", "")
    #             else:
    #                 description = invoice_metadata.get('description', '')
                
    #             # Create payment record
    #             payment_public = {
    #                 'item': str(searchable_id),
    #                 'id': external_id,
    #                 'currency': invoice_currency,
    #                 'description': description,
    #                 'status': payment_status,
    #                 'timestamp': payment_metadata.get('timestamp', int(payment_created_at.timestamp())),
    #                 'tracking': payment_metadata.get('tracking', ''),
    #                 'rating': payment_metadata.get('rating', ''),
    #                 'review': payment_metadata.get('review', ''),
    #                 'amount': float(invoice_amount),
    #                 'selections': selections  # Include selections in the payment data
    #             }

    #             payment_private = {
    #                 'buyer_id': str(buyer_id),
    #                 'seller_id': str(seller_id),
    #             }
                
    #             payment = {
    #                 'public': payment_public,
    #                 'private': payment_private
    #             }
                
    #             payments.append(payment)
                
    #         except Exception as calc_error:
    #             logger.error(f"Error processing receipt for invoice {invoice_id}: {str(calc_error)}")
    #             # Re-raise the error to surface it to the caller
    #             raise calc_error
        
    #     cur.close()
    #     conn.close()
        
    #     return payments
    # except Exception as e:
    #     logger.error(f"Error retrieving receipts: {str(e)}")
    #     # Re-raise the error to surface it to the caller
    #     raise e

def get_user_paid_files(user_id, searchable_id):
    """
    Get the specific files that a user has paid for in a searchable item
    Returns a set of file IDs that the user can download
    """
    try:
        conn = get_db_connection()
        cur = conn.cursor()
        
        # Get all completed payments by this user for this searchable item
        query = f"""
            SELECT i.metadata
            FROM invoice i 
            JOIN payment p ON i.id = p.invoice_id 
            WHERE i.buyer_id = {user_id}
            AND i.searchable_id = {searchable_id}
            AND p.status = 'complete'
        """
        
        execute_sql(cur, query)
        results = cur.fetchall()
        
        paid_file_ids = set()
        
        for result in results:
            invoice_metadata = result[0]
            if invoice_metadata and 'selections' in invoice_metadata:
                selections = invoice_metadata['selections']
                for selection in selections:
                    if selection.get('type') == 'downloadable':
                        paid_file_ids.add(str(selection.get('id')))
        
        cur.close()
        conn.close()
        
        return paid_file_ids
        
    except Exception as e:
        logger.error(f"Error retrieving user paid files: {str(e)}")
        return set()

def get_balance_by_currency(user_id):
    """
    Get user balance from payments and withdrawals using new table structure
    """
    try:
        balance_by_currency = {
            'usd': 0,
        }
        
        conn = get_db_connection()
        cur = conn.cursor()
        
        logger.info(f"Calculating balance for user_id: {user_id}")
        
        # Get all searchables published by this user
        execute_sql(cur, f"""SELECT s.searchable_id, s.searchable_data FROM searchables s WHERE s.user_id = {user_id};""")
        searchable_results = cur.fetchall()
        
        for searchable in searchable_results:
            searchable_id = searchable[0]
            searchable_data = searchable[1]
            
            if not isinstance(searchable_data, dict):
                import json
                searchable_data = json.loads(searchable[1])
                
            try:
                searchable_currency = searchable_data['payloads']['public']['currency'].lower()
                
                # Get paid invoices for this searchable (seller earnings)
                execute_sql(cur, f"""
                    SELECT i.amount, i.fee, i.currency, i.metadata
                    FROM invoice i
                    JOIN payment p ON i.id = p.invoice_id
                    WHERE i.searchable_id = {searchable_id} 
                    AND i.seller_id = {user_id}
                    AND p.status = '{PaymentStatus.COMPLETE.value}'
                """)
                
                paid_invoices = cur.fetchall()
                
                for invoice_result in paid_invoices:
                    amount, fee, currency, metadata = invoice_result
                    
                    # All payments are in USD
                    if currency.lower() in ['usdt', 'usd']:
                        net_amount = float(amount) - float(fee)
                        balance_by_currency['usd'] += net_amount
                        logger.debug(f"Added ${net_amount} USD (amount {amount} - fee {fee}) from searchable {searchable_id}")
                        
            except KeyError as ke:
                logger.error(f"KeyError processing searchable {searchable_id}: {str(ke)}")
                continue
        
        # Add rewards
        execute_sql(cur, f"""
            SELECT amount, currency
            FROM rewards 
            WHERE user_id = {user_id}
        """)
        
        reward_results = cur.fetchall()
        
        for reward in reward_results:
            amount, currency = reward
            
            if amount is not None and currency is not None:
                try:
                    amount_float = float(amount)
                    if currency.lower() in ['usdt', 'usd']:
                        balance_by_currency['usd'] += amount_float
                        logger.debug(f"Added ${amount_float} USD from rewards")
                except ValueError:
                    logger.error(f"Invalid amount format in reward: {amount}")
        
        # Subtract withdrawals (both completed and pending to prevent double-spending)
        execute_sql(cur, f"""
            SELECT amount, currency
            FROM withdrawal 
            WHERE user_id = {user_id}
            AND status IN ('{PaymentStatus.COMPLETE.value}', '{PaymentStatus.PENDING.value}')
        """)
        
        withdrawal_results = cur.fetchall()
        
        for withdrawal in withdrawal_results:
            amount, currency = withdrawal
            
            if amount is not None and currency is not None:
                try:
                    amount_float = float(amount)
                    if currency.lower() in ['usdt', 'usd']:
                        balance_by_currency['usd'] -= amount_float
                        logger.debug(f"Subtracted ${amount_float} USD from withdrawal (completed or pending)")
                except ValueError:
                    logger.error(f"Invalid amount format in withdrawal: {amount}")
        
        logger.info(f"Final balance for user {user_id}: {balance_by_currency}")
        return balance_by_currency
        
    except Exception as e:
        logger.error(f"Error calculating balance for user {user_id}: {str(e)}")
        raise e
    finally:
        if 'cur' in locals() and cur:
            cur.close()
        if 'conn' in locals() and conn:
            conn.close()

def get_ratings(invoice_id=None, user_id=None):
    """
    Retrieves ratings from the rating table
    """
    try:
        conn = get_db_connection()
        cur = conn.cursor()
        
        conditions = []
        if invoice_id is not None:
            conditions.append(f"invoice_id = {invoice_id}")
        
        if user_id is not None:
            conditions.append(f"user_id = {user_id}")
        
        where_clause = " AND ".join(conditions) if conditions else "1=1"
        
        query = f"""
            SELECT id, invoice_id, user_id, rating, review, metadata, created_at
            FROM rating
            WHERE {where_clause}
            ORDER BY created_at DESC
        """
        
        execute_sql(cur, query)
        
        results = []
        for row in cur.fetchall():
            rating = {
                'id': row[0],
                'invoice_id': row[1],
                'user_id': row[2],
                'rating': float(row[3]),
                'review': row[4],
                'metadata': row[5],
                'created_at': row[6].isoformat() if row[6] else None
            }
            results.append(rating)
        
        cur.close()
        conn.close()
        return results
        
    except Exception as e:
        logger.error(f"Error retrieving ratings: {str(e)}")
        return []

def can_user_rate_invoice(user_id, invoice_id):
    """
    Check if a user can rate an invoice (must have completed payment and not already rated)
    """
    try:
        conn = get_db_connection()
        cur = conn.cursor()
        
        # Check if user has a completed payment for this invoice
        payment_query = f"""
            SELECT p.status, i.buyer_id
            FROM payment p
            JOIN invoice i ON p.invoice_id = i.id
            WHERE i.id = {invoice_id}
            AND i.buyer_id = '{user_id}'
            AND p.status = 'complete'
        """
        
        execute_sql(cur, payment_query)
        payment_result = cur.fetchone()
        
        if not payment_result:
            return False, "No completed payment found for this invoice"
        
        # Check if user has already rated this invoice
        rating_query = f"""
            SELECT id FROM rating
            WHERE invoice_id = {invoice_id}
            AND user_id = '{user_id}'
        """
        
        execute_sql(cur, rating_query)
        rating_result = cur.fetchone()
        
        if rating_result:
            return False, "You have already rated this item"
        
        cur.close()
        conn.close()
        
        return True, "User can rate this invoice"
        
    except Exception as e:
        logger.error(f"Error checking if user can rate invoice: {str(e)}")
        return False, f"Error: {str(e)}"

def create_rating(user_id, invoice_id, rating_value, review=None, metadata=None):
    """
    Create a new rating for an invoice
    """
    try:
        # Validate rating value
        if not (0 <= rating_value <= 5):
            raise ValueError("Rating must be between 0 and 5")
        
        # Check if user can rate this invoice
        can_rate, message = can_user_rate_invoice(user_id, invoice_id)
        if not can_rate:
            raise ValueError(message)
        
        conn = get_db_connection()
        cur = conn.cursor()
        
        # Set default metadata if none provided
        if metadata is None:
            metadata = {}
        
        # Insert rating
        query = f"""
            INSERT INTO rating (invoice_id, user_id, rating, review, metadata, created_at)
            VALUES ({invoice_id}, '{user_id}', {rating_value}, %s, {Json(metadata)}, CURRENT_TIMESTAMP)
            RETURNING id
        """
        
        execute_sql(cur, query, params=(review,))
        rating_id = cur.fetchone()[0]
        
        conn.commit()
        cur.close()
        conn.close()
        
        logger.info(f"Rating created with ID: {rating_id}")
        return {
            'id': rating_id,
            'invoice_id': invoice_id,
            'user_id': user_id,
            'rating': rating_value,
            'review': review,
            'metadata': metadata
        }
        
    except Exception as e:
        logger.error(f"Error creating rating: {str(e)}")
        raise e

def get_invoice_notes(invoice_id):
    """
    Get all notes for a specific invoice
    """
    try:
        conn = get_db_connection()
        cur = conn.cursor()
        
        query = f"""
            SELECT n.id, n.invoice_id, n.user_id, n.buyer_seller, n.content, 
                   n.metadata, n.created_at, u.username
            FROM invoice_note n
            LEFT JOIN users u ON n.user_id = u.id
            WHERE n.invoice_id = {invoice_id}
            ORDER BY n.created_at ASC
        """
        
        execute_sql(cur, query)
        notes = []
        
        for row in cur.fetchall():
            metadata = row[5] if row[5] else {}
            note = {
                'note_id': row[0],  # Use note_id as expected by tests
                'id': row[0],  # Keep original for backward compatibility
                'invoice_id': row[1],
                'user_id': row[2],
                'buyer_seller': row[3],
                'content': row[4],
                'note_text': row[4],  # Add note_text as expected by tests
                'note_type': metadata.get('note_type', ''),  # Extract from metadata
                'visibility': metadata.get('visibility', ''),  # Extract from metadata
                'metadata': metadata,
                'created_at': row[6].isoformat() if row[6] else None,
                'created_by': row[7],  # Use username as created_by
                'username': row[7]
            }
            notes.append(note)
        
        cur.close()
        conn.close()
        
        return notes
        
    except Exception as e:
        logger.error(f"Error retrieving invoice notes: {str(e)}")
        return []

def create_invoice_note(invoice_id, user_id, content, buyer_seller, metadata=None):
    """
    Create a new note for an invoice
    """
    try:
        conn = get_db_connection()
        cur = conn.cursor()
        
        if metadata is None:
            metadata = {}
        
        query = f"""
            INSERT INTO invoice_note (invoice_id, user_id, buyer_seller, content, metadata, created_at)
            VALUES ({invoice_id}, '{user_id}', '{buyer_seller}', %s, {Json(metadata)}, CURRENT_TIMESTAMP)
            RETURNING id
        """
        
        execute_sql(cur, query, params=(content,))
        note_id = cur.fetchone()[0]
        
        conn.commit()
        cur.close()
        conn.close()
        
        logger.info(f"Invoice note created with ID: {note_id}")
        return {
            'id': note_id,
            'invoice_id': invoice_id,
            'user_id': user_id,
            'buyer_seller': buyer_seller,
            'content': content,
            'metadata': metadata
        }
        
    except Exception as e:
        logger.error(f"Error creating invoice note: {str(e)}")
        raise e

def get_invoices_for_searchable(searchable_id, user_id, user_role='buyer'):
    """
    Get invoices for a searchable item filtered by user role
    """
    try:
        conn = get_db_connection()
        cur = conn.cursor()
        
        if user_role == 'seller':
            # Sellers see all invoices for their searchable items
            query = f"""
                SELECT i.id, i.buyer_id, i.seller_id, i.searchable_id, i.amount, 
                       i.fee, i.currency, i.type, i.external_id, i.created_at, 
                       i.metadata, p.status as payment_status, p.created_at as payment_date,
                       u.username as buyer_username
                FROM invoice i
                LEFT JOIN payment p ON i.id = p.invoice_id
                LEFT JOIN users u ON i.buyer_id = u.id
                WHERE i.searchable_id = {searchable_id}
                AND i.seller_id = '{user_id}'
                AND p.status = 'complete'
                ORDER BY i.created_at DESC
            """
        else:
            # Buyers see their own paid invoices and pending invoices from past 24 hours
            query = f"""
                SELECT i.id, i.buyer_id, i.seller_id, i.searchable_id, i.amount, 
                       i.fee, i.currency, i.type, i.external_id, i.created_at, 
                       i.metadata, p.status as payment_status, p.created_at as payment_date,
                       u.username as seller_username
                FROM invoice i
                LEFT JOIN payment p ON i.id = p.invoice_id
                LEFT JOIN users u ON i.seller_id = u.id
                WHERE i.searchable_id = {searchable_id}
                AND i.buyer_id = '{user_id}'
                AND (p.status = 'complete' OR (p.status = 'pending' AND i.created_at >= NOW() - INTERVAL '24 hours'))
                ORDER BY i.created_at DESC
            """
        
        execute_sql(cur, query)
        invoices = []
        
        for row in cur.fetchall():
            invoice = {
                'id': row[0],
                'buyer_id': row[1],
                'seller_id': row[2],
                'searchable_id': row[3],
                'amount': float(row[4]),
                'fee': float(row[5]) if row[5] else 0,
                'currency': row[6],
                'type': row[7],
                'external_id': row[8],
                'created_at': row[9].isoformat() if row[9] else None,
                'metadata': row[10],
                'payment_status': row[11],
                'payment_date': row[12].isoformat() if row[12] else None,
                'other_party_username': row[13]  # buyer_username for seller, seller_username for buyer
            }
            invoices.append(invoice)
        
        cur.close()
        conn.close()
        
        return invoices
        
    except Exception as e:
        logger.error(f"Error retrieving invoices for searchable: {str(e)}")
        return []

def get_user_all_invoices(user_id):
    """
    Get all invoices for a user (both as buyer and seller)
    """
    try:
        conn = get_db_connection()
        cur = conn.cursor()
        
        # Get invoices where user is buyer
        buyer_query = f"""
            SELECT i.id, i.buyer_id, i.seller_id, i.searchable_id, i.amount, 
                   i.fee, i.currency, i.type, i.external_id, i.created_at, 
                   i.metadata, p.status as payment_status, p.created_at as payment_date,
                   u.username as seller_username, s.searchable_data->'payloads'->'public'->>'title' as item_title,
                   'buyer' as user_role
            FROM invoice i
            LEFT JOIN payment p ON i.id = p.invoice_id
            LEFT JOIN users u ON i.seller_id = u.id
            LEFT JOIN searchables s ON i.searchable_id = s.searchable_id
            WHERE i.buyer_id = '{user_id}'
            AND p.status = 'complete'
        """
        
        # Get invoices where user is seller
        seller_query = f"""
            SELECT i.id, i.buyer_id, i.seller_id, i.searchable_id, i.amount, 
                   i.fee, i.currency, i.type, i.external_id, i.created_at, 
                   i.metadata, p.status as payment_status, p.created_at as payment_date,
                   u.username as buyer_username, s.searchable_data->'payloads'->'public'->>'title' as item_title,
                   'seller' as user_role
            FROM invoice i
            LEFT JOIN payment p ON i.id = p.invoice_id
            LEFT JOIN users u ON i.buyer_id = u.id
            LEFT JOIN searchables s ON i.searchable_id = s.searchable_id
            WHERE i.seller_id = '{user_id}'
            AND p.status = 'complete'
        """
        
        # Combine both queries with UNION
        combined_query = f"""
            ({buyer_query})
            UNION ALL
            ({seller_query})
            ORDER BY payment_date DESC
        """
        
        execute_sql(cur, combined_query)
        invoices = []
        
        for row in cur.fetchall():
            invoice = {
                'id': row[0],
                'buyer_id': row[1],
                'seller_id': row[2],
                'searchable_id': row[3],
                'amount': float(row[4]),
                'fee': float(row[5]) if row[5] else 0,
                'currency': row[6],
                'type': row[7],
                'external_id': row[8],
                'created_at': row[9].isoformat() if row[9] else None,
                'metadata': row[10],
                'payment_status': row[11],
                'payment_date': row[12].isoformat() if row[12] else None,
                'other_party_username': row[13],
                'item_title': row[14],
                'user_role': row[15]  # 'buyer' or 'seller'
            }
            invoices.append(invoice)
        
        cur.close()
        conn.close()
        
        return invoices
        
    except Exception as e:
        logger.error(f"Error retrieving user invoices: {str(e)}")
        raise e

def get_user_profile(user_id):
    """
    Retrieve a user profile by user_id
    
    Args:
        user_id: The user ID to retrieve the profile for
        
    Returns:
        dict: The user profile data or None if not found
    """
    try:
        conn = get_db_connection()
        cur = conn.cursor()
        
        execute_sql(cur, """
            SELECT id, user_id, username, profile_image_url, introduction, 
                   metadata, created_at, updated_at
            FROM user_profile
            WHERE user_id = %s
        """, params=(user_id,))
        
        result = cur.fetchone()
        
        cur.close()
        conn.close()
        
        if not result:
            return None
            
        return {
            'id': result[0],
            'user_id': result[1],
            'username': result[2],
            'profile_image_url': result[3],
            'introduction': result[4],
            'metadata': result[5],
            'created_at': result[6].isoformat() if result[6] else None,
            'updated_at': result[7].isoformat() if result[7] else None
        }
    except Exception as e:
        logger.error(f"Error retrieving user profile for user_id {user_id}: {str(e)}")
        return None

def create_user_profile(user_id, username, profile_image_url=None, introduction=None, metadata=None):
    """
    Create a new user profile
    
    Args:
        user_id: The user ID
        username: The username
        profile_image_url: Optional profile image URL
        introduction: Optional user introduction
        metadata: Optional additional metadata
        
    Returns:
        dict: The created user profile data or None if failed
    """
    try:
        conn = get_db_connection()
        cur = conn.cursor()
        
        metadata = metadata or {}
        
        execute_sql(cur, """
            INSERT INTO user_profile (user_id, username, profile_image_url, introduction, metadata)
            VALUES (%s, %s, %s, %s, %s)
            RETURNING id, user_id, username, profile_image_url, introduction, 
                      metadata, created_at, updated_at
        """, params=(user_id, username, profile_image_url, introduction, Json(metadata)), 
        commit=True, connection=conn)
        
        result = cur.fetchone()
        
        profile = {
            'id': result[0],
            'user_id': result[1],
            'username': result[2],
            'profile_image_url': result[3],
            'introduction': result[4],
            'metadata': result[5],
            'created_at': result[6].isoformat() if result[6] else None,
            'updated_at': result[7].isoformat() if result[7] else None
        }
        
        cur.close()
        conn.close()
        return profile
        
    except Exception as e:
        logger.error(f"Error creating user profile: {str(e)}")
        return None

def update_user_profile(user_id, username=None, profile_image_url=None, introduction=None, metadata=None):
    """
    Update an existing user profile
    
    Args:
        user_id: The user ID
        username: Optional new username
        profile_image_url: Optional new profile image URL
        introduction: Optional new introduction
        metadata: Optional new metadata
        
    Returns:
        dict: The updated user profile data or None if failed
    """
    try:
        conn = get_db_connection()
        cur = conn.cursor()
        
        # Build dynamic update query based on provided fields
        update_fields = []
        params = []
        
        if username is not None:
            update_fields.append("username = %s")
            params.append(username)
            
        if profile_image_url is not None:
            update_fields.append("profile_image_url = %s")
            params.append(profile_image_url)
            
        if introduction is not None:
            update_fields.append("introduction = %s")
            params.append(introduction)
            
        if metadata is not None:
            update_fields.append("metadata = %s")
            params.append(Json(metadata))
        
        # Add user_id as the last parameter for WHERE clause
        params.append(user_id)
        
        if not update_fields:
            # No fields to update
            cur.close()
            conn.close()
            return get_user_profile(user_id)
        
        query = f"""
            UPDATE user_profile 
            SET {', '.join(update_fields)}
            WHERE user_id = %s
            RETURNING id, user_id, username, profile_image_url, introduction, 
                      metadata, created_at, updated_at
        """
        
        execute_sql(cur, query, params=params, commit=True, connection=conn)
        
        result = cur.fetchone()
        
        if not result:
            cur.close()
            conn.close()
            return None
            
        profile = {
            'id': result[0],
            'user_id': result[1],
            'username': result[2],
            'profile_image_url': result[3],
            'introduction': result[4],
            'metadata': result[5],
            'created_at': result[6].isoformat() if result[6] else None,
            'updated_at': result[7].isoformat() if result[7] else None
        }
        
        cur.close()
        conn.close()
        return profile
        
    except Exception as e:
        logger.error(f"Error updating user profile: {str(e)}")
        return None

def get_rewards(user_id=None):
    """
    Retrieves rewards from the rewards table
    """
    try:
        conn = get_db_connection()
        cur = conn.cursor()
        
        conditions = []
        if user_id is not None:
            conditions.append(f"user_id = {user_id}")
        
        where_clause = " AND ".join(conditions) if conditions else "1=1"
        
        query = f"""
            SELECT id, amount, currency, user_id, created_at, metadata
            FROM rewards
            WHERE {where_clause}
            ORDER BY created_at DESC
        """
        
        execute_sql(cur, query)
        
        results = []
        for row in cur.fetchall():
            reward = {
                'id': row[0],
                'amount': float(row[1]),
                'currency': row[2],
                'user_id': row[3],
                'created_at': row[4].isoformat() if row[4] else None,
                'metadata': row[5]
            }
            results.append(reward)
        
        cur.close()
        conn.close()
        return results
        
    except Exception as e:
        logger.error(f"Error retrieving rewards: {str(e)}")
        return []

def get_downloadable_items_by_user_id(user_id):
    """
    Get all downloadable items purchased by a user
    
    Args:
        user_id: The user ID to get purchases for
        
    Returns:
        list: List of downloadable items with their details
    """
    try:
        conn = get_db_connection()
        cur = conn.cursor()
        
        # Query to get all completed purchases for the user
        query = f"""
            SELECT 
                i.id as invoice_id,
                i.searchable_id,
                i.amount,
                i.fee,
                i.currency,
                i.metadata as invoice_metadata,
                p.created_at as purchase_date,
                s.searchable_data,
                u.username as seller_username
            FROM invoice i
            INNER JOIN payment p ON i.id = p.invoice_id
            INNER JOIN searchables s ON i.searchable_id = s.searchable_id
            INNER JOIN users u ON i.seller_id = u.id
            WHERE i.buyer_id = '{user_id}'
            AND p.status = 'complete'
            ORDER BY p.created_at DESC
        """
        
        execute_sql(cur, query)
        downloadable_items = []
        
        for row in cur.fetchall():
            invoice_id = row[0]
            searchable_id = row[1]
            amount = float(row[2])
            fee = float(row[3]) if row[3] else 0
            currency = row[4]
            invoice_metadata = row[5] or {}
            purchase_date = row[6]
            searchable_data = row[7] or {}
            seller_username = row[8]
            
            # Extract public data from searchable
            public_data = searchable_data.get('payloads', {}).get('public', {})
            
            # Extract downloadable files from invoice metadata selections
            downloadable_files = []
            selections = invoice_metadata.get('selections', [])
            
            for selection in selections:
                if selection.get('type') == 'downloadable':
                    downloadable_files.append({
                        'id': selection.get('id'),
                        'name': selection.get('name'),
                        'price': selection.get('price'),
                        'file_uri': selection.get('file_uri', ''),  # This would be set during purchase
                        'download_url': f"/v1/download-file/{searchable_id}/{selection.get('id')}"  # API endpoint for download
                    })
            
            # If no selections in metadata, fallback to public downloadableFiles
            if not downloadable_files and public_data.get('downloadableFiles'):
                for file_data in public_data.get('downloadableFiles', []):
                    downloadable_files.append({
                        'id': file_data.get('id', ''),
                        'name': file_data.get('name', ''),
                        'price': file_data.get('price', 0),
                        'file_uri': '',  # Would need to be populated from actual purchase
                        'download_url': f"/v1/download-file/{searchable_id}/{file_data.get('id', '')}"
                    })
            
            item = {
                'invoice_id': invoice_id,
                'searchable_id': searchable_id,
                'searchable_title': public_data.get('title', 'Untitled'),
                'searchable_description': public_data.get('description', ''),
                'seller_username': seller_username,
                'amount_paid': amount,
                'fee_paid': fee,
                'currency': currency,
                'purchase_date': purchase_date.isoformat() if purchase_date else None,
                'downloadable_files': downloadable_files,
                'item_type': public_data.get('type', 'downloadable'),
                'images': public_data.get('images', [])
            }
            
            downloadable_items.append(item)
        
        cur.close()
        conn.close()
        
        logger.info(f"Retrieved {len(downloadable_items)} downloadable items for user {user_id}")
        return downloadable_items
        
    except Exception as e:
        logger.error(f"Error retrieving downloadable items for user {user_id}: {str(e)}")
        raise e


__all__ = [
    'get_searchableIds_by_user', 
    'get_searchable',
    'get_invoices',
    'get_payments',
    'get_withdrawals',
    'create_invoice',
    'create_payment', 
    'update_payment_status',
    'create_withdrawal',
    'check_payment',
    'refresh_stripe_payment',
    'get_receipts',
    'get_balance_by_currency',
    'get_ratings',
    'get_user_paid_files',
    'can_user_rate_invoice',
    'create_rating',
    'get_invoice_notes',
    'create_invoice_note',
    'get_invoices_for_searchable',
    'get_user_all_invoices',
    'get_user_profile',
    'create_user_profile',
    'update_user_profile',
    'get_rewards',
    'get_downloadable_items_by_user_id'
]<|MERGE_RESOLUTION|>--- conflicted
+++ resolved
@@ -11,47 +11,6 @@
 logger = setup_logger(__name__, 'data_helpers.log')
 
 stripe.api_key = os.environ.get('STRIPE_API_KEY')
-
-<<<<<<< HEAD
-def get_terminal(terminal_id):
-    """
-    Retrieve a user by user_id (compatibility function for tag system)
-    
-    Args:
-        terminal_id: The user ID to retrieve
-        
-    Returns:
-        dict: The user data or None if not found
-    """
-    try:
-        conn = get_db_connection()
-        cur = conn.cursor()
-        
-        # Query to get the user data for the specified user_id
-        execute_sql(cur, """
-            SELECT id, username, email FROM users
-            WHERE id = %s
-        """, [terminal_id])
-        
-        result = cur.fetchone()
-        
-        cur.close()
-        conn.close()
-        
-        if not result:
-            return None
-            
-        # Return user data in a dict format
-        return {
-            'id': result[0],
-            'username': result[1],
-            'email': result[2]
-        }
-    except Exception as e:
-        logger.error(f"Error retrieving user for user_id {terminal_id}: {str(e)}")
-        return None
-=======
->>>>>>> f51a45e1
 
 def get_searchableIds_by_user(user_id):
     """
