# CLAUDE.md

This file provides guidance to Claude Code (claude.ai/code) when working with code in this repository.

## 🚨 CRITICAL DEVELOPER INSTRUCTIONS - Added 2025-01-06

### Workflow Requirements
1. **No confirmation needed** - Execute code changes, deployments, and testing immediately
2. **Always verify changes** - Restart services after changes to catch compile/runtime errors 
3. **Use `say` command** - Announce completion so developer knows task is done
4. **Deploy with `./remote_redeploy.sh`** - For backend deployments. Never deploy backend locally.
5. **Mock data required** - For any UI features, add mock data and verify with `REACT_APP_MOCK_MODE=true npm run start`
6. **Keep services running** - DO NOT stop npm run start servers or Docker containers after starting them - leave them running so developer can manually verify
7. **Show pending invoices** - On searchable detail pages, buyers should see their pending invoices from the past 24 hours alongside completed purchases

### Development Flow Pattern
```
Make Changes → Restart Services → Verify Working → Fix Errors → say "Task completed at [timestamp]"
```

---

## Quick Start Commands

### Frontend Development
 `REACT_APP_MOCK_MODE=true npm run start`

### Backend Development  
- Backend Deployment: `./remote_redeploy.sh` 
- Local Deployment: `./local_redeploy.sh` (use this instead of docker-compose commands)
- Integration Tests: `cd integration-tests && ./run_tests.sh`
  - For local testing: Update `integration-tests/.env` to set `BASE_URL=http://localhost:5005`
  - Tests verify: auth, file operations, searchables, payments, profiles, media
<<<<<<< HEAD
  - **Expected: All 17/17 tests pass** (as of 2025-01-06)
  - Test suite covers: user registration/login, file upload/download, searchable creation/retrieval, payments, profiles, media management
  - HTML report generated at `integration-tests/test_report.html`
=======
  - Expected: 18/18 tests pass (all integration tests should succeed)
>>>>>>> d06820dc

### Local Docker Development
- **Full Stack Local**: `docker-compose -f docker-compose.local.yml up --build`
- **Access**: `http://localhost` or `http://localhost:443` (no SSL)
- **With SSL**: `./generate-local-ssl.sh` then `docker-compose up --build`

### Local Configuration (`REACT_APP_BRANDING=local`)
When `.secrets.env` contains `REACT_APP_BRANDING=local`:
- **Frontend**: Uses `http://localhost:5005/api/` (Flask API)
- **Backend API**: Available at `http://localhost:5005` (Swagger UI available)
- **File Server**: Uses local container `http://file_server:5006`
- **Database**: Local PostgreSQL container (`db:5432`)
- **All traffic stays local** - No external service calls
- **File Storage**: Local `./files` directory

## Project Overview

Searchable is a declarative framework for building information deposit and retrieval systems. Multi-service architecture with React frontend, Flask API, PostgreSQL database, and Docker Compose orchestration.

**Key Concepts:**
- **Terminals**: Information consumers (users/services) 
- **Searchables**: Information items (public/private)
- **Visibility Checks**: Access control functions

## Core Development Rules

1. **Use history not navigate** - React Router navigation
2. **String interpolation and execute_sql** - Database operations  
3. **No restructuring unless instructed** - Modify, don't rebuild
4. **Mock mode for UI testing** - Always verify UI changes with mock data
5. **Restart services after changes** - Verify functionality before declaring success

## Architecture Overview

### Frontend (`frontend/src/`)
- `config.js`: Environment/branding configuration
- `mocks/`: Mock backend for UI development
- `routes/`: React Router configuration  
- `views/`: Main application pages
- `components/`: Reusable UI components
- `store/`: Redux state management

### Backend (`api-server-flask/api/`)
- `common/`: Shared utilities (config, models, data helpers)
- `routes/`: API endpoints (auth, payment, searchable, files, withdrawals)

### Database
Normalized tables: invoice, payment, withdrawal, rating, invoice_note

## Environment Configuration

### Frontend
- `REACT_APP_BRANDING=silkroadonlightning` or `eccentricprotocol`
- `REACT_APP_ENV=local` (debug info)
- `REACT_APP_MOCK_MODE=true` (mock backend)


## Payment System
Flow: Invoice creation → Payment processing → Verification → Balance updates

## Testing
- Backend: `remote_redeploy.sh` 
- Integration: `./integration-tests/run_tests.sh`
- React UI Mock: `REACT_APP_MOCK_MODE=true npm run`

---

## Additional Context (For Reference Only)

<details>
<summary>Detailed Architecture Information</summary>

### Multi-service architecture with Docker Compose:
- **Frontend**: React/Material-UI app with authentication and payment flows
- **Flask API**: Python backend with JWT auth, payment processing, and database operations  
- **File Server**: Separate service for file storage/retrieval
- **PostgreSQL**: Primary database with proper normalized tables
- **NGINX**: Reverse proxy and static file serving
- **Background Service**: Background task processing
- **USDT API**: Ethereum-based USDT transactions

### Frontend Structure Details (`frontend/src/`)
- **`config.js`**: Environment-specific configuration and branding
- **`mocks/`**: Mock backend system for UI development without backend
- **`routes/`**: React Router configuration for different user types
- **`views/`**: Main application pages (searchables, payments, profile)
- **`components/`**: Reusable UI components
- **`store/`**: Redux state management
- **`utils/`**: Authentication guards and utilities

### Backend Structure Details (`api-server-flask/api/`)
- **`common/`**: Shared utilities and configuration
  - `config.py`: Database and app configuration
  - `models.py`: SQLAlchemy database models
  - `data_helpers.py`: Database CRUD operations
  - `payment_helpers.py`: Payment business logic
- **`routes/`**: API endpoints organized by domain
  - `auth.py`: Authentication and user management
  - `payment.py`: Invoice creation and payment processing
  - `searchable.py`: Core searchable CRUD operations
  - `files.py`: File upload/download operations
  - `withdrawals.py`: USDT and Lightning withdrawals

### Payment System Details

**Payment Flow:**
1. Invoice creation with currency/amount
2. Payment processing 
3. Payment verification and completion
4. Balance updates and withdrawal processing

### Mock Mode Development
For UI development without backend dependencies for testing:

```bash
REACT_APP_MOCK_MODE=true npm run dev
```

Navigate to: `http://localhost:3000/searchable-item/mock-item-1`

Mock mode features:
- Complete mock data for testing UI flows
- Authentication bypass for development
- Visual indicator (orange "🔧 MOCK MODE" badge)
- Production-safe (only active with env var)


---

## Frontend Component Patterns (Updated 2025-01-06)

### Authentication System - Post-Formik Architecture
- **Pattern**: Manual state management with Material-UI components (no Formik dependency)
- **Form State**: `useState` hooks for `formValues`, `formErrors`, `touched`, `isSubmitting`
- **Validation**: Custom `validateField` functions with real-time feedback
- **Files**: `RestLogin.js`, `RestRegister.js`
- **Benefits**: Cleaner code, better Material-UI integration, easier maintenance

```javascript
// New pattern for form handling
const [formValues, setFormValues] = useState({ email: '', password: '' });
const [formErrors, setFormErrors] = useState({});
const validateField = (name, value) => { /* custom validation */ };
```

### Profile System - User ID Based Routing
- **API Pattern**: `/api/v1/profile/<int:user_id>` for public profiles
- **Authentication**: Token-based `/api/v1/profile` for current user operations
- **Database**: `user_profile` table using `user_id` (terminal_id) as primary key
- **Navigation**: Profile links use `terminal_id` instead of username/email

### Media Management System
- **Pattern**: URI-based media system (`/api/v1/media/{uuid}`)
- **Utils**: `mediaUtils.js` for URL processing and mock mode support
- **Component**: `ZoomableImage` for interactive image viewing
- **Storage**: File server integration with proper URI mapping

```javascript
// Media URI processing
import { getMediaUrl, processMediaUrls } from '../../utils/mediaUtils';
const imageUrl = getMediaUrl(profile.profile_image_url);
```

### Component Styling Standards
- **Theme**: 5-color system (primary, secondary, alerting, warning, highlight)
- **Font**: FreePixel standardized across components
- **Import Pattern**: `useComponentStyles` for consistent styling
- **File**: `/frontend/src/themes/componentStyles.js`

## Backend API Patterns (Updated 2025-01-06)

### Profile Endpoints
- `GET /api/v1/profile/<int:user_id>` - Public profile access by user ID
- `GET /api/v1/profile` - Current user profile (token-required)
- `PUT /api/v1/profile` - Update current user profile (token-required)
- `POST /api/v1/profile` - Create user profile (token-required)

### Media Endpoints
- `POST /api/v1/media` - Upload media files
- `GET /api/v1/media/<uuid>` - Retrieve media by UUID
- **File**: `/api-server-flask/api/routes/media.py`

### Authentication Flow
1. **Login**: Email/password → JWT token with user object
2. **Profile Access**: Token-based for current user, ID-based for public profiles
3. **Navigation**: Use `terminal_id` for profile routing

## Development Practices (Updated 2025-01-06)

### Form Development
- **Use Material-UI directly** - No Formik dependency
- **Manual state management** - useState hooks with validation functions
- **Error handling** - Real-time validation with touched state tracking

### Media in Mock Mode
```bash
REACT_APP_MOCK_MODE=true npm run start
# Automatically maps media URIs to mock images
# Supports both data URLs and file server URLs
```

### Profile Development
- **Always use user_id** - Never use email for profile API calls
- **Terminal ID mapping** - Profile navigation uses terminal_id from searchable items
- **Token authentication** - Current user operations require valid JWT

---

## Recent Material Changes Log

### 2025-01-06: Authentication & Profile System Overhaul
1. **Authentication Components**: Converted from Formik to native Material-UI with manual state management
2. **Profile API**: Migrated from email-based to user_id-based routing
3. **Media System**: Implemented URI-based media management with file server integration
4. **Component Architecture**: Enhanced with ZoomableImage and improved styling patterns

### 2025-01-06: Integration Testing Update
1. **Test Suite Status**: All 17/17 integration tests now pass successfully
2. **Test Coverage**: Complete end-to-end testing of auth, file operations, searchables, payments, profiles, and media
3. **Command Update**: Use `cd integration-tests && ./run_tests.sh` for proper execution
4. **Test Reporting**: HTML reports generated for detailed test analysis

addtional: 
1. this file should be updated frequently, everytime there is a material change we should update this file. <|MERGE_RESOLUTION|>--- conflicted
+++ resolved
@@ -31,13 +31,7 @@
 - Integration Tests: `cd integration-tests && ./run_tests.sh`
   - For local testing: Update `integration-tests/.env` to set `BASE_URL=http://localhost:5005`
   - Tests verify: auth, file operations, searchables, payments, profiles, media
-<<<<<<< HEAD
-  - **Expected: All 17/17 tests pass** (as of 2025-01-06)
-  - Test suite covers: user registration/login, file upload/download, searchable creation/retrieval, payments, profiles, media management
-  - HTML report generated at `integration-tests/test_report.html`
-=======
   - Expected: 18/18 tests pass (all integration tests should succeed)
->>>>>>> d06820dc
 
 ### Local Docker Development
 - **Full Stack Local**: `docker-compose -f docker-compose.local.yml up --build`
