import React, { useState, useEffect } from 'react';
import { 
  Grid, Typography, TextField, InputAdornment, FormControlLabel, Box,
  FormControl, FormLabel, RadioGroup, Radio, Button, IconButton
} from '@material-ui/core';
<<<<<<< HEAD
import { useLocation } from 'react-router-dom';
=======
import { Delete } from '@material-ui/icons';
>>>>>>> e1807009
import BasePublishSearchable from '../../components/BasePublishSearchable';

const PublishDirectSearchable = () => {
  console.log("PublishDirectSearchable component is being rendered");
  const location = useLocation();
  
  // Check if we're in edit mode
  const editMode = location.state?.editMode || false;
  const editData = location.state?.editData || null;
  
  // State for pricing mode and amounts
  const [pricingMode, setPricingMode] = useState('flexible'); // 'fixed', 'preset', 'flexible'
  const [fixedAmount, setFixedAmount] = useState(9.99);
  const [presetAmounts, setPresetAmounts] = useState([4.99, 9.99, 14.99]); // Up to 3 preset amounts

  // Initialize state if in edit mode
  useEffect(() => {
    if (editMode && editData) {
      console.log('Initializing direct payment for edit mode:', editData);
      const defaultAmountValue = editData.payloads?.public?.defaultAmount ?? editData.defaultAmount;
      if (defaultAmountValue !== null && defaultAmountValue !== undefined) {
        setHasDefaultAmount(true);
        setDefaultAmount(defaultAmountValue);
      }
    }
  }, [editMode, editData]);

  // Create type-specific payload for direct searchable
  const getTypeSpecificPayload = (formData) => {
    if (pricingMode === 'fixed') {
      return {
        pricingMode: 'fixed',
        fixedAmount: fixedAmount,
        // Backward compatibility
        defaultAmount: fixedAmount
      };
    } else if (pricingMode === 'preset') {
      // Filter out empty values and ensure we have 1-3 valid amounts
      const validAmounts = presetAmounts.filter(amount => amount && amount > 0);
      return {
        pricingMode: 'preset',
        presetAmounts: validAmounts,
        // Backward compatibility - use first preset as default
        defaultAmount: validAmounts.length > 0 ? validAmounts[0] : null
      };
    } else {
      return {
        pricingMode: 'flexible',
        // No default amount for flexible mode
        defaultAmount: null
      };
    }
  };

  // Custom redirect path for direct searchables
  const customRedirectPath = (response) => `/direct-item/${response.data.searchable_id}`;

  // Form validation
  const isFormValid = () => {
    if (pricingMode === 'fixed') {
      return fixedAmount && fixedAmount > 0;
    } else if (pricingMode === 'preset') {
      const validAmounts = presetAmounts.filter(amount => amount && amount > 0);
      return validAmounts.length >= 1 && validAmounts.length <= 3;
    }
    return true; // Flexible mode doesn't need validation
  };

  // Helper functions for preset amounts
  const addPresetAmount = () => {
    if (presetAmounts.length < 3) {
      setPresetAmounts([...presetAmounts, 0]);
    }
  };

  const updatePresetAmount = (index, value) => {
    const newAmounts = [...presetAmounts];
    newAmounts[index] = parseFloat(value) || 0;
    setPresetAmounts(newAmounts);
  };

  const removePresetAmount = (index) => {
    if (presetAmounts.length > 1) {
      const newAmounts = presetAmounts.filter((_, i) => i !== index);
      setPresetAmounts(newAmounts);
    }
  };

  // Render type-specific content for direct payment
  const renderDirectPaymentOptions = ({ formData, handleInputChange }) => (
    <Grid item xs={12}>
      <Typography variant="subtitle1" gutterBottom>
        Payment Options
      </Typography>
      <Typography variant="caption" color="textSecondary" paragraph>
        Choose how buyers can pay for your item
      </Typography>
      
      <FormControl component="fieldset" fullWidth>
        <FormLabel component="legend">Pricing Mode</FormLabel>
        <RadioGroup 
          value={pricingMode} 
          onChange={(e) => setPricingMode(e.target.value)}
        >
          <FormControlLabel 
            value="fixed" 
            control={<Radio color="primary" />} 
            label="Fixed Price - Buyers pay exactly this amount" 
          />
          <FormControlLabel 
            value="preset" 
            control={<Radio color="primary" />} 
            label="Preset Options - Buyers choose from up to 3 preset amounts" 
          />
          <FormControlLabel 
            value="flexible" 
            control={<Radio color="primary" />} 
            label="Flexible - Buyers can choose any amount" 
          />
        </RadioGroup>
      </FormControl>

      {pricingMode === 'fixed' && (
        <Box mt={2}>
          <Typography variant="subtitle2" gutterBottom>
            Fixed Amount
          </Typography>
          <TextField
            type="number"
            value={fixedAmount}
            onChange={(e) => setFixedAmount(parseFloat(e.target.value) || 0)}
            fullWidth
            variant="outlined"
            size="small"
            inputProps={{ min: 0.01, step: 0.01 }}
            InputProps={{
              startAdornment: <InputAdornment position="start">$</InputAdornment>,
            }}
            helperText="Buyers will pay exactly this amount and cannot change it."
          />
        </Box>
      )}

      {pricingMode === 'preset' && (
        <Box mt={2}>
          <Typography variant="subtitle2" gutterBottom>
            Preset Amount Options (1-3 options)
          </Typography>
          {presetAmounts.map((amount, index) => (
            <Box key={index} display="flex" alignItems="center" mb={1}>
              <TextField
                type="number"
                value={amount}
                onChange={(e) => updatePresetAmount(index, e.target.value)}
                variant="outlined"
                size="small"
                inputProps={{ min: 0.01, step: 0.01 }}
                InputProps={{
                  startAdornment: <InputAdornment position="start">$</InputAdornment>,
                }}
                style={{ flexGrow: 1, marginRight: 8 }}
              />
              {presetAmounts.length > 1 && (
                <IconButton 
                  onClick={() => removePresetAmount(index)}
                  size="small"
                  color="secondary"
                >
                  <Delete />
                </IconButton>
              )}
            </Box>
          ))}
          {presetAmounts.length < 3 && (
            <Button 
              onClick={addPresetAmount}
              variant="outlined" 
              size="small"
              style={{ marginTop: 8 }}
            >
              Add Option
            </Button>
          )}
          <Typography variant="caption" color="textSecondary" display="block" mt={1}>
            Buyers will choose from these preset amounts only.
          </Typography>
        </Box>
      )}

      {pricingMode === 'flexible' && (
        <Box mt={2}>
          <Typography variant="body2" color="textSecondary">
            Buyers can enter any amount they want to pay. Default quick options ($4.99, $9.99, $14.99) will be shown.
          </Typography>
        </Box>
      )}
    </Grid>
  );

  return (
    <BasePublishSearchable
      searchableType="direct"
      title={editMode ? "Edit Direct Payment Item" : "Publish Direct Payment Item"}
      subtitle={editMode ? "Update your direct payment item details" : "Create an item where buyers can choose or enter their payment amount"}
      renderTypeSpecificContent={renderDirectPaymentOptions}
      getTypeSpecificPayload={getTypeSpecificPayload}
      customRedirectPath={customRedirectPath}
      isFormValid={isFormValid}
      submitText={editMode ? "Update" : "Publish"}
      loadingText={editMode ? "Updating..." : "Publishing..."}
    />
  );
};

export default PublishDirectSearchable;<|MERGE_RESOLUTION|>--- conflicted
+++ resolved
@@ -3,11 +3,8 @@
   Grid, Typography, TextField, InputAdornment, FormControlLabel, Box,
   FormControl, FormLabel, RadioGroup, Radio, Button, IconButton
 } from '@material-ui/core';
-<<<<<<< HEAD
 import { useLocation } from 'react-router-dom';
-=======
 import { Delete } from '@material-ui/icons';
->>>>>>> e1807009
 import BasePublishSearchable from '../../components/BasePublishSearchable';
 
 const PublishDirectSearchable = () => {
@@ -27,10 +24,24 @@
   useEffect(() => {
     if (editMode && editData) {
       console.log('Initializing direct payment for edit mode:', editData);
-      const defaultAmountValue = editData.payloads?.public?.defaultAmount ?? editData.defaultAmount;
-      if (defaultAmountValue !== null && defaultAmountValue !== undefined) {
-        setHasDefaultAmount(true);
-        setDefaultAmount(defaultAmountValue);
+      const publicPayload = editData.payloads?.public || {};
+      
+      // Check for new pricing mode structure
+      if (publicPayload.pricingMode) {
+        setPricingMode(publicPayload.pricingMode);
+        
+        if (publicPayload.pricingMode === 'fixed' && publicPayload.fixedAmount) {
+          setFixedAmount(publicPayload.fixedAmount);
+        } else if (publicPayload.pricingMode === 'preset' && publicPayload.presetAmounts) {
+          setPresetAmounts(publicPayload.presetAmounts);
+        }
+      } else {
+        // Backward compatibility: if old defaultAmount exists, treat as fixed price
+        const defaultAmountValue = publicPayload.defaultAmount ?? editData.defaultAmount;
+        if (defaultAmountValue !== null && defaultAmountValue !== undefined) {
+          setPricingMode('fixed');
+          setFixedAmount(defaultAmountValue);
+        }
       }
     }
   }, [editMode, editData]);
